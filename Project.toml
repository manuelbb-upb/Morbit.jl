name = "Morbit"
uuid = "88936782-c8cd-4a0f-b259-ffb12bfd2869"
authors = ["manuelbb <manuelbb@mail.uni-paderborn.de> and contributors"]
version = "3.1.0-DEV"

[deps]
Combinatorics = "861a8166-3701-5b0c-9a16-15d98fcdc6aa"
Dates = "ade2ca70-3891-5945-98fb-dc099432e06a"
Dictionaries = "85a47980-9c8c-11e8-2b9f-f7ca1fa99fb4"
DocStringExtensions = "ffbed154-4ef7-542d-bbb7-c09d3a79fcae"
DynamicPolynomials = "7c1d4256-1411-5781-91ec-d7bc3513ac07"
FiniteDiff = "6a86dc24-6348-571c-b903-95158fe2bd41"
GeneralizedGenerated = "6b9d7cbe-bcb9-11e9-073f-15a7a543e2eb"
JuMP = "4076af6c-e467-56ae-b986-b466b2749572"
Lazy = "50d2b5c4-7a5e-59d5-8109-a42b560f39c0"
LinearAlgebra = "37e2e46d-f89d-539d-b4ee-838fcccc9c8e"
Logging = "56ddb016-857b-54e1-b83d-db4d58db5568"
MathOptInterface = "b8f27783-ece8-5eb3-8dc8-9495eed66fee"
Memoization = "6fafb56a-5788-4b4e-91ca-c0cea6611c73"
NLopt = "76087f3c-5699-56af-9a33-bf431cd00edd"
OSQP = "ab2f91bb-94b4-55e3-9ba0-7f65df51de79"
Parameters = "d96e819e-fc66-5662-9728-84c9c7592b0a"
Preferences = "21216c6a-2e73-6563-6e65-726566657250"
Printf = "de0858da-6303-5e67-8744-51eddeeeb8d7"
RadialBasisFunctionModels = "48790e7e-73b2-491a-afa5-62818081adcb"
Random = "9a3f8284-a2c9-5f02-9a11-845980a1fd5c"
SparseArrays = "2f01184e-e22b-5df5-ae63-d93ebab69eaf"
StaticArrays = "90137ffa-7385-5640-81b9-e52037218182"
Statistics = "10745b16-79ce-11e8-11f9-7d13ad32a3b2"
Symbolics = "0c5d862f-8b57-4792-8d23-62f2024744c7"
Test = "8dfed614-e22c-5e08-85e1-65c5234f0b40"
ThreadSafeDicts = "4239201d-c60e-5e0a-9702-85d713665ba7"
UUIDs = "cf7118a7-6976-5b1a-9a39-7adc72f591a4"
Zygote = "e88e6eb3-aa80-5325-afca-941959d7151f"

[compat]
DynamicPolynomials = "0.3.16"
FiniteDiff = "2.7"
<<<<<<< HEAD
=======
Lazy = "0.15"
>>>>>>> 2aee0318
MathOptInterface = "< 0.10"
NLopt = "0.6"
OSQP = "0.6"
Parameters = "0.12"
<<<<<<< HEAD
Preferences = "1"
=======
>>>>>>> 2aee0318
RadialBasisFunctionModels = "0.3.4"
ThreadSafeDicts = "0.0.2"
julia = "1.5"

[extras]
ForwardDiff = "f6369f11-7733-5829-9624-2563aa707210"
Test = "8dfed614-e22c-5e08-85e1-65c5234f0b40"

[targets]
test = ["Test"]<|MERGE_RESOLUTION|>--- conflicted
+++ resolved
@@ -36,18 +36,12 @@
 [compat]
 DynamicPolynomials = "0.3.16"
 FiniteDiff = "2.7"
-<<<<<<< HEAD
-=======
 Lazy = "0.15"
->>>>>>> 2aee0318
 MathOptInterface = "< 0.10"
 NLopt = "0.6"
 OSQP = "0.6"
 Parameters = "0.12"
-<<<<<<< HEAD
 Preferences = "1"
-=======
->>>>>>> 2aee0318
 RadialBasisFunctionModels = "0.3.4"
 ThreadSafeDicts = "0.0.2"
 julia = "1.5"
